name: dio
description: A powerful Http client for Dart, which supports Interceptors, FormData, Request Cancellation, File Downloading, Timeout etc.
version: 3.0.10
homepage: https://github.com/flutterchina/dio

environment:
  sdk: ">=2.12.0-0 <3.0.0"

dependencies:
  http_parser: ^4.0.0
  path: ^1.8.0

dev_dependencies:
<<<<<<< HEAD
  test: ^1.5.1
  pedantic: ^1.8.0
  test_coverage: ^0.4.1
  flutter_test:
    sdk: flutter
=======
  test: ^1.16.0
  pedantic: ^1.10.0
  test_coverage: ^0.5.0
#  flutter_test:
#    sdk: flutter
>>>>>>> d0df6db9
<|MERGE_RESOLUTION|>--- conflicted
+++ resolved
@@ -11,16 +11,8 @@
   path: ^1.8.0
 
 dev_dependencies:
-<<<<<<< HEAD
-  test: ^1.5.1
-  pedantic: ^1.8.0
-  test_coverage: ^0.4.1
-  flutter_test:
-    sdk: flutter
-=======
   test: ^1.16.0
   pedantic: ^1.10.0
   test_coverage: ^0.5.0
 #  flutter_test:
-#    sdk: flutter
->>>>>>> d0df6db9
+#    sdk: flutter